# This patch inject custom ENV settings to the manager container
# Used to set our default image locations
apiVersion: apps/v1
kind: Deployment
metadata:
  name: controller-manager
  namespace: system
spec:
  template:
    spec:
      containers:
      - name: manager
        env:
<<<<<<< HEAD
        - name: OVN_DBCLUSTER_IMAGE_URL_DEFAULT
          value: quay.io/podified-antelope-centos9/openstack-ovn-nb-db-server:current-podified
=======
        - name: OVN_NB_DBCLUSTER_IMAGE_URL_DEFAULT
          value: quay.io/tripleozedcentos9/openstack-ovn-nb-db-server:current-tripleo
        - name: OVN_SB_DBCLUSTER_IMAGE_URL_DEFAULT
          value: quay.io/tripleozedcentos9/openstack-ovn-sb-db-server:current-tripleo
>>>>>>> aee9881a
        - name: OVN_NORTHD_IMAGE_URL_DEFAULT
          value: quay.io/podified-antelope-centos9/openstack-ovn-northd:current-podified<|MERGE_RESOLUTION|>--- conflicted
+++ resolved
@@ -11,14 +11,9 @@
       containers:
       - name: manager
         env:
-<<<<<<< HEAD
-        - name: OVN_DBCLUSTER_IMAGE_URL_DEFAULT
+        - name: OVN_NB_DBCLUSTER_IMAGE_URL_DEFAULT
           value: quay.io/podified-antelope-centos9/openstack-ovn-nb-db-server:current-podified
-=======
-        - name: OVN_NB_DBCLUSTER_IMAGE_URL_DEFAULT
-          value: quay.io/tripleozedcentos9/openstack-ovn-nb-db-server:current-tripleo
         - name: OVN_SB_DBCLUSTER_IMAGE_URL_DEFAULT
-          value: quay.io/tripleozedcentos9/openstack-ovn-sb-db-server:current-tripleo
->>>>>>> aee9881a
+          value: quay.io/podified-antelope-centos9/openstack-ovn-sb-db-server:current-podified
         - name: OVN_NORTHD_IMAGE_URL_DEFAULT
           value: quay.io/podified-antelope-centos9/openstack-ovn-northd:current-podified